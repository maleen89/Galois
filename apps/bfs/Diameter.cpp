--- conflicted
+++ resolved
@@ -25,11 +25,6 @@
  * @author Donald Nguyen <ddn@cs.utexas.edu>
  */
 #include "Galois/config.h"
-<<<<<<< HEAD
-#include "Galois/Galois.h"
-#include "Galois/Bag.h"
-=======
->>>>>>> 4113c1e4
 #include "Galois/Accumulator.h"
 #include "Galois/Bag.h"
 #include "Galois/Galois.h"
@@ -40,11 +35,6 @@
 #include "llvm/Support/CommandLine.h"
 #include "Lonestar/BoilerPlate.h"
 
-<<<<<<< HEAD
-#include "HybridBFS.h"
-
-=======
->>>>>>> 4113c1e4
 #include GALOIS_CXX11_STD_HEADER(random)
 #include <deque>
 #include <string>
@@ -406,331 +396,6 @@
   }
 };
 
-<<<<<<< HEAD
-#ifdef GALOIS_USE_EXP
-static void bitwise_or(std::vector<std::vector<bool> >& v1, const std::vector<std::vector<bool> >& v2) {
-  while (v1.size() < v2.size())
-    v1.emplace_back();
-
-  for (size_t a = 0; a < v1.size(); ++a) {
-    while (v1[a].size() < v2[a].size()) {
-      v1[a].push_back(false);
-    }
-    for (size_t i = 0; i < v2[a].size(); ++i) {
-      v1[a][i] = v1[a][i] || v2[a][i];
-    }
-  }
-}
-
-template<bool UseHashed>
-struct GraphLabAlgo {
-  struct LNode {
-    std::vector<std::vector<bool> > bitmask1;
-    std::vector<std::vector<bool> > bitmask2;
-    bool odd_iteration;
-
-    LNode(): odd_iteration(false) { }
-  };
-
-  typedef typename Galois::Graph::LC_CSR_Graph<LNode,void>
-    ::template with_no_lockable<true>::type
-    ::template with_numa_alloc<true>::type InnerGraph;
-  typedef Galois::Graph::LC_InOut_Graph<InnerGraph> Graph;
-  typedef typename Graph::GraphNode GNode;
-
-  void readGraph(Graph& graph) { readInOutGraph(graph); }
-
-  struct Initialize {
-    Graph& graph;
-    Galois::optional<std::mt19937> gen;
-#if __cplusplus >= 201103L || defined(HAVE_CXX11_UNIFORM_REAL_DISTRIBUTION)
-    std::uniform_real_distribution<float> dist;
-#else
-    std::uniform_real<float> dist;
-#endif
-
-    Initialize(Graph& g): graph(g) { }
-
-    size_t hash_value() {
-      if (!gen) {
-        gen = std::mt19937();
-        gen->seed(Galois::Runtime::LL::getTID());
-      }
-      size_t ret = 0;
-      while (dist(*gen) < 0.5) {
-        ret++;
-      }
-      return ret;
-    }
-
-    void initHashed(LNode& data) {
-      for (size_t i = 0; i < 10; ++i) {
-        size_t hash_val = hash_value();
-
-        std::vector<bool> mask1(hash_val + 2, 0);
-        mask1[hash_val] = 1;
-        data.bitmask1.push_back(mask1);
-        std::vector<bool> mask2(hash_val + 2, 0);
-        mask2[hash_val] = 1;
-        data.bitmask2.push_back(mask2);
-      }
-    }
-
-    void initExact(LNode& data, size_t id) {
-      std::vector<bool> mask1(id + 2, 0);
-      mask1[id] = 1;
-      data.bitmask1.push_back(mask1);
-      std::vector<bool> mask2(id + 2, 0);
-      mask2[id] = 1;
-      data.bitmask2.push_back(mask2);
-    }
-
-    void operator()(GNode n) {
-      LNode& data = graph.getData(n, Galois::MethodFlag::NONE);
-      if (UseHashed)
-        initHashed(data);
-      else
-        initExact(data, n);
-    }
-  };
-
-  struct Program {
-    struct gather_type {
-      std::vector<std::vector<bool> > bitmask;
-      gather_type() { }
-      explicit gather_type(const std::vector<std::vector<bool> > & in_b) {
-        for(size_t i=0;i<in_b.size();++i){
-          bitmask.push_back(in_b[i]);
-        }
-      }
-
-      gather_type& operator+=(const gather_type& other) {
-        bitwise_or(bitmask, other.bitmask);
-        return *this;
-      }
-    };
-    typedef Galois::GraphLab::EmptyMessage message_type;
-
-    typedef std::pair<GNode,message_type> WorkItem;
-    typedef int tt_needs_gather_out_edges;
-    
-    void gather(Graph& graph, GNode node, GNode src, GNode dst, gather_type& gather, typename Graph::edge_data_reference) {
-      LNode& sdata = graph.getData(node, Galois::MethodFlag::NONE);
-      LNode& ddata = graph.getData(dst, Galois::MethodFlag::NONE);
-      if (sdata.odd_iteration) {
-        bitwise_or(gather.bitmask, ddata.bitmask2);
-        //gather += gather_type(ddata.bitmask2);
-      } else {
-        bitwise_or(gather.bitmask, ddata.bitmask1);
-        //gather += gather_type(ddata.bitmask1);
-      }
-    }
-
-    void apply(Graph& graph, GNode node, const gather_type& total) {
-      LNode& data = graph.getData(node, Galois::MethodFlag::NONE);
-      if (data.odd_iteration) {
-        if (total.bitmask.size() > 0)
-          bitwise_or(data.bitmask1, total.bitmask);
-        data.odd_iteration = false;
-      } else {
-        if (total.bitmask.size() > 0)
-          bitwise_or(data.bitmask2, total.bitmask);
-        data.odd_iteration = true;
-      }
-    }
-
-    void init(Graph& graph, GNode node, const message_type& msg) { }
-    bool needsScatter(Graph& graph, GNode node) { return false; }
-    void scatter(Graph& graph, GNode node, GNode src, GNode dst,
-        Galois::GraphLab::Context<Graph,Program>& ctx, typename Graph::edge_data_reference) { }
-  };
-
-  struct count_exact_visited {
-    Graph& graph;
-    count_exact_visited(Graph& g): graph(g) { }
-    size_t operator()(GNode n) {
-      LNode& data = graph.getData(n);
-      size_t count = 0;
-      for (size_t i = 0; i < data.bitmask1[0].size(); ++i)
-        if (data.bitmask1[0][i])
-          count++;
-      return count;
-    }
-  };
-
-  struct count_hashed_visited {
-    Graph& graph;
-    count_hashed_visited(Graph& g): graph(g) { }
-
-    size_t approximate_pair_number(const std::vector<std::vector<bool> >& bitmask) {
-      float sum = 0.0;
-      for (size_t a = 0; a < bitmask.size(); ++a) {
-        for (size_t i = 0; i < bitmask[a].size(); ++i) {
-          if (bitmask[a][i] == 0) {
-            sum += (float) i;
-            break;
-          }
-        }
-      }
-      return (size_t) (pow(2.0, sum / (float) (bitmask.size())) / 0.77351);
-    }
-
-    size_t operator()(GNode n) {
-      LNode& data = graph.getData(n);
-      return approximate_pair_number(data.bitmask1);
-    }
-  };
-
-  size_t operator()(Graph& graph, const GNode& source) {
-    size_t previous_count = 0;
-    size_t diameter = 0;
-    for (size_t iter = 0; iter < 100; ++iter) {
-      //Galois::GraphLab::executeSync(graph, graph, Program());
-      Galois::GraphLab::SyncEngine<Graph,Program> engine(graph, Program());
-      engine.execute();
-
-      Galois::do_all(graph.begin(), graph.end(), [&](GNode n) {
-        LNode& data = graph.getData(n);
-        if (data.odd_iteration == false) {
-          data.bitmask2 = data.bitmask1;
-        } else {
-          data.bitmask1 = data.bitmask2;
-        }
-      });
-
-      size_t current_count;
-      if (UseHashed)
-        current_count = Galois::ParallelSTL::map_reduce(graph.begin(), graph.end(),
-            count_hashed_visited(graph), (size_t) 0, std::plus<size_t>());
-      else
-        current_count = Galois::ParallelSTL::map_reduce(graph.begin(), graph.end(),
-            count_exact_visited(graph), (size_t) 0, std::plus<size_t>());
-
-      std::cout << iter + 1 << "-th hop: " << current_count << " vertex pairs are reached\n";
-      if (iter > 0 && (float) current_count < (float) previous_count * (1.0 + 0.0001)) {
-        diameter = iter;
-        std::cout << "Converged.\n";
-        break;
-      }
-      previous_count = current_count;
-    }
-
-    return diameter;
-  }
-};
-
-template<bool UseGraphChi>
-struct LigraAlgo: public Galois::LigraGraphChi::ChooseExecutor<UseGraphChi>  {
-  typedef int Visited;
-
-  struct LNode:  public SNode {
-    Visited visited[2];
-  };
-
-  typedef typename Galois::Graph::LC_CSR_Graph<LNode,void>
-    ::template with_no_lockable<true>::type
-    ::template with_numa_alloc<true>::type InnerGraph;
-  typedef typename boost::mpl::if_c<UseGraphChi,
-          Galois::Graph::OCImmutableEdgeGraph<LNode,void>,
-          Galois::Graph::LC_InOut_Graph<InnerGraph> >::type
-          Graph;
-  typedef typename Graph::GraphNode GNode;
-
-  void readGraph(Graph& graph) {
-    readInOutGraph(graph); 
-    this->checkIfInMemoryGraph(graph, memoryLimit);
-  }
-
-  struct Initialize {
-    Graph& graph;
-    Initialize(Graph& g): graph(g) { }
-    void operator()(GNode n) {
-      LNode& data = graph.getData(n, Galois::MethodFlag::NONE);
-      data.dist = DIST_INFINITY;
-      data.visited[0] = data.visited[1] = 0;
-    }
-  };
-
-  struct EdgeOperator {
-    LigraAlgo* self;
-    int cur;
-    int next;
-    Dist newDist;
-    EdgeOperator(LigraAlgo* s, int c, int n, Dist d): self(s), cur(c), next(n), newDist(d) { }
-
-    template<typename GTy>
-    bool cond(GTy& graph, typename GTy::GraphNode) { return true; }
-
-    template<typename GTy>
-    bool operator()(GTy& graph, typename GTy::GraphNode src, typename GTy::GraphNode dst, typename GTy::edge_data_reference) {
-      LNode& sdata = graph.getData(src, Galois::MethodFlag::NONE);
-      LNode& ddata = graph.getData(dst, Galois::MethodFlag::NONE);
-      Visited toWrite = sdata.visited[cur] | ddata.visited[cur];
-
-      if (toWrite != ddata.visited[cur]) {
-        while (true) {
-          Visited old = ddata.visited[next];
-          Visited newV = old | toWrite;
-          if (old == newV)
-            break;
-          if (__sync_bool_compare_and_swap(&ddata.visited[next], old, newV))
-            break;
-        }
-        Dist oldDist = ddata.dist;
-        if (ddata.dist != newDist)
-          return __sync_bool_compare_and_swap(&ddata.dist, oldDist, newDist);
-      }
-      return false;
-    }
-  };
-
-  struct Update {
-    LigraAlgo* self;
-    Graph& graph;
-    int cur;
-    int next;
-    Update(LigraAlgo* s, Graph& g, int c, int n): self(s), graph(g), cur(c), next(n) { 
-    }
-    void operator()(size_t id) {
-      LNode& data = graph.getData(graph.nodeFromId(id), Galois::MethodFlag::NONE);
-      data.visited[next] |= data.visited[cur];
-    }
-  };
-
-  size_t operator()(Graph& graph, const GNode& source) {
-    Galois::GraphNodeBagPair<> bags(graph.size());
-
-    if (startNode != 0)
-      std::cerr << "Warning: Ignoring user-requested start node\n";
-    Dist newDist = 0;
-    unsigned sampleSize = std::min(graph.size(), sizeof(Visited) * 8);
-    unsigned count = 0;
-    for (typename Graph::iterator ii = graph.begin(), ei = graph.end(); ii != ei; ++ii) {
-      LNode& data = graph.getData(*ii);
-      data.dist = 0;
-      data.visited[1] = (Visited)1 << count;
-      bags.next().push(graph.idFromNode(*ii), graph.size());
-
-      if (++count >= sampleSize)
-        break;
-    }
-    
-    while (!bags.next().empty()) {
-      bags.swap();
-      newDist++;
-      int cur = newDist & 1;
-      int next = (newDist + 1) & 1;
-      Galois::do_all_local(bags.cur(), Update(this, graph, cur, next));
-      this->outEdgeMap(memoryLimit, graph, EdgeOperator(this, cur, next, newDist), bags.cur(), bags.next(), false);
-    }
-
-    return newDist - 1;
-  }
-};
-#endif
-
-=======
->>>>>>> 4113c1e4
 template<typename Algo>
 void initialize(Algo& algo,
     typename Algo::Graph& graph,
