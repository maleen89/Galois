/** StatCollector Implementation -*- C++ -*-
 * @file
 * @section License
 *
 * This file is part of Galois.  Galois is a framework to exploit
 * amorphous data-parallelism in irregular programs.
 *
 * Galois is free software: you can redistribute it and/or modify it
 * under the terms of the GNU Lesser General Public License as
 * published by the Free Software Foundation, either version 3 of the
 * License, or (at your option) any later version.
 *
 * Galois is distributed in the hope that it will be useful, but
 * WITHOUT ANY WARRANTY; without even the implied warranty of
 * MERCHANTABILITY or FITNESS FOR A PARTICULAR PURPOSE.  See the GNU
 * Lesser General Public License for more details.
 *
 * You should have received a copy of the GNU Lesser General Public
 * License along with Galois.  If not, see
 * <http://www.gnu.org/licenses/>.
 *
 * @section Copyright
 *
 * Copyright (C) 2016, The University of Texas at Austin. All rights
 * reserved.
 *
 * @author Andrew Lenharth <andrewl@lenharth.org>
 */

#include "Galois/Runtime/StatCollector.h"

#include <cmath>
#include <map>
#include <mutex>
#include <numeric>
#include <set>
#include <string>
#include <vector>
#include <sstream>

namespace Galois {
namespace Runtime {
extern unsigned activeThreads;
} } //end namespaces

using namespace Galois;
using namespace Galois::Runtime;

const std::string* Galois::Runtime::StatCollector::getSymbol(const std::string& str) const {
  auto ii = symbols.find(str);
  if (ii == symbols.cend())
    return nullptr;
  return &*ii;
}

const std::string* Galois::Runtime::StatCollector::getOrInsertSymbol(const std::string& str) {
  auto ii = symbols.insert(str);
  return &*ii.first;
}

unsigned Galois::Runtime::StatCollector::getInstanceNum(const std::string& str) const {
  auto s = getSymbol(str);
  if (!s)
    return 0;
  auto ii = std::lower_bound(loopInstances.begin(), loopInstances.end(), s, [] (const StringPair<unsigned>& s1, const std::string* s2) { return s1.first < s2; } );
  if (ii == loopInstances.end() || s != ii->first)
    return 0;
  return ii->second;
}

void Galois::Runtime::StatCollector::addInstanceNum(const std::string& str) {
  auto s = getOrInsertSymbol(str);
  auto ii = std::lower_bound(loopInstances.begin(), loopInstances.end(), s, [] (const StringPair<unsigned>& s1, const std::string* s2) { return s1.first < s2; } );
  if (ii == loopInstances.end() || s != ii->first) {
    loopInstances.emplace_back(s, 0);
    std::sort(loopInstances.begin(), loopInstances.end(), [] (const StringPair<unsigned>& s1, const StringPair<unsigned>& s2) { return s1.first < s2.first; } );
  } else {
    ++ii->second;
  }
}

Galois::Runtime::StatCollector::RecordTy::RecordTy(size_t value) :mode(0), valueInt(value) {}

Galois::Runtime::StatCollector::RecordTy::RecordTy(double value) :mode(1), valueDouble(value) {}

Galois::Runtime::StatCollector::RecordTy::RecordTy(const std::string& value) :mode(2), valueStr(value) {}

Galois::Runtime::StatCollector::RecordTy::~RecordTy() {
  using string_type = std::string;
  if (mode == 2)
    valueStr.~string_type();
}

Galois::Runtime::StatCollector::RecordTy::RecordTy(const RecordTy& r) : mode(r.mode) {
  switch(mode) {
  case 0: valueInt    = r.valueInt;    break;
  case 1: valueDouble = r.valueDouble; break;
  case 2: valueStr    = r.valueStr;    break;
  }
}      

void Galois::Runtime::StatCollector::RecordTy::print(std::ostream& out) const {
  switch(mode) {
  case 0: out << valueInt;    break;
  case 1: out << valueDouble; break;
  case 2: out << valueStr;    break;
  }
}

void Galois::Runtime::StatCollector::addToStat(const std::string& loop, const std::string& category, size_t value, unsigned TID, unsigned HostID) {
  auto tpl = std::make_tuple(HostID, TID, getOrInsertSymbol(loop), getOrInsertSymbol(category), getInstanceNum(loop));
  MAKE_LOCK_GUARD(StatsLock);
  auto iip = Stats.insert(std::make_pair(tpl, RecordTy(value)));
  if (iip.second == false) {
    assert(iip.first->second.mode == 0);
    iip.first->second.valueInt += value;
  }
}

void Galois::Runtime::StatCollector::addToStat(const std::string& loop, const std::string& category, double value, unsigned TID, unsigned HostID) {
  auto tpl = std::make_tuple(HostID, TID, getOrInsertSymbol(loop), getOrInsertSymbol(category), getInstanceNum(loop));
  MAKE_LOCK_GUARD(StatsLock);
  auto iip = Stats.insert(std::make_pair(tpl, RecordTy(value)));
  if (iip.second == false) {
    assert(iip.first->second.mode == 1);
    iip.first->second.valueDouble += value;
  }
}

void Galois::Runtime::StatCollector::addToStat(const std::string& loop, const std::string& category, const std::string& value, unsigned TID, unsigned HostID) {
 auto tpl = std::make_tuple(HostID, TID, getOrInsertSymbol(loop), getOrInsertSymbol(category), getInstanceNum(loop));
  MAKE_LOCK_GUARD(StatsLock);
  auto iip = Stats.insert(std::make_pair(tpl, RecordTy(value)));
  if (iip.second == false) {
    assert(iip.first->second.mode == 2);
    iip.first->second.valueStr = value;
  }
}

uint32_t Galois::Runtime::StatCollector::num_recv_expected;

//assumne called serially
void Galois::Runtime::StatCollector::printStatsForR(std::ostream& out, bool json) {
  if (json)
    out << "[\n";
  else
<<<<<<< HEAD
    out << "HOST,LOOP,INSTANCE,CATEGORY,THREAD,VAL\n";

  auto& net = Galois::Runtime::getSystemNetworkInterface();
  for (unsigned x = 0; x < Stats.size(); ++x) {
    auto rStat = Stats.getRemote(x);
    MAKE_LOCK_GUARD(rStat->lock);
    for (auto& r : rStat->stats) {
      if (json)
        out << "{\"HOST\" : " << net.ID << " , \"LOOP\" : " << *r.loop << " , \"INSTANCE\" : " << r.instance << " , \"CATEGORY\" : " << *r.category << " , \"THREAD\" : " << x << " , \"VALUE\" : ";
      else
        out << net.ID << "," << *r.loop << "," << r.instance << "," << *r.category << "," << x << ",";
      r.print(out);
      out << (json ? "}\n" : "\n");
    }
=======
    out << "LOOP,INSTANCE,CATEGORY,THREAD,HOST,VAL\n";
  MAKE_LOCK_GUARD(StatsLock);
  for (auto& p : Stats) {
    if (json)
      out << "{ \"LOOP\" : " << *std::get<2>(p.first) << " , \"INSTANCE\" : " << std::get<4>(p.first) << " , \"CATEGORY\" : " << *std::get<3>(p.first) << " , \"HOST\" : " << std::get<0>(p.first) << " , \"THREAD\" : " << std::get<1>(p.first) << " , \"VALUE\" : ";
    else
      out << *std::get<2>(p.first) << "," << std::get<4>(p.first) << " , " << *std::get<3>(p.first) << "," << std::get<0>(p.first) << "," << std::get<1>(p.first) << ",";
    p.second.print(out);
    out << (json ? "}\n" : "\n");
>>>>>>> 939bd59f
  }
  if (json)
    out << "]\n";
}

//Assume called serially
//still assumes int values
//This ignores HostID.  Thus this is not safe for the network version
void Galois::Runtime::StatCollector::printStats(std::ostream& out) {
  std::map<std::tuple<const std::string*, unsigned, const std::string*>, std::vector<size_t> > LKs;
<<<<<<< HEAD

=======
>>>>>>> 939bd59f
  unsigned maxThreadID = 0;
  //Find all loops and keys
  MAKE_LOCK_GUARD(StatsLock);
  for (auto& p : Stats) {
    auto& v = LKs[std::make_tuple(std::get<2>(p.first), std::get<4>(p.first), std::get<3>(p.first))];
    auto tid = std::get<1>(p.first);
    maxThreadID = std::max(maxThreadID, tid);
    if (v.size() <= tid)
      v.resize(tid+1);
    v[tid] += p.second.valueInt;
  }

  auto& net = Galois::Runtime::getSystemNetworkInterface();
  //print header
  out << "STATTYPE,LOOP,INSTANCE,CATEGORY,n,sum";
  for (unsigned x = 0; x <= maxThreadID; ++x)
    out << ",T" << x;
  out << "\n";
  //print all values
  for (auto ii = LKs.begin(), ee = LKs.end(); ii != ee; ++ii) {
    std::vector<unsigned long>& Values = ii->second;
    out << "STAT," << net.ID << ","
        << std::get<0>(ii->first)->c_str() << ","
        << std::get<1>(ii->first) << ","
        << std::get<2>(ii->first)->c_str() << ","
        << maxThreadID + 1 <<  ","
        << std::accumulate(Values.begin(), Values.end(), static_cast<unsigned long>(0));
    for (unsigned x = 0; x <= maxThreadID; ++x)
      out << "," <<  (x < Values.size() ? Values.at(x) : 0);
    out << "\n";
  }
}

//Assume called serially
//still assumes int values
void Galois::Runtime::StatCollector::printDistStats_landingPad(Galois::Runtime::RecvBuffer& buf){
  std::string recv_str;
  uint32_t from_ID;
  Galois::Runtime::gDeserialize(buf, from_ID, recv_str);
  Substrate::gPrint(recv_str);
  --num_recv_expected;
}

void Galois::Runtime::StatCollector::printDistStats(std::ostream& out) {
  std::map<std::tuple<const std::string*, unsigned, const std::string*>, std::vector<size_t> > LKs;

  unsigned maxThreadID = 0;
  //Find all loops and keys
  for (unsigned x = 0; x < Stats.size(); ++x) {
    auto rStat = Stats.getRemote(x);
    std::lock_guard<Substrate::SimpleLock> lg(rStat->lock);
    for (auto& r : rStat->stats) {
      maxThreadID = x;
      auto& v = LKs[std::make_tuple(r.loop, r.instance, r.category)];
      if (v.size() <= x)
        v.resize(x+1);
      v[x] += r.valueInt;
    }
  }

  auto& net = Galois::Runtime::getSystemNetworkInterface();
  num_recv_expected = net.Num - 1;
  //print header
  std::stringstream ss;
  ss << "STATTYPE,LOOP,INSTANCE,CATEGORY,n,sum";
  for (unsigned x = 0; x <= maxThreadID; ++x)
    ss << ",T" << x;
  ss << "\n";
  //print all values
  for (auto ii = LKs.begin(), ee = LKs.end(); ii != ee; ++ii) {
    std::vector<unsigned long>& Values = ii->second;
    ss << "STAT," << net.ID << ","
        << std::get<0>(ii->first)->c_str() << ","
        << std::get<1>(ii->first) << ","
        << std::get<2>(ii->first)->c_str() << ","
        << maxThreadID + 1 <<  ","
        << std::accumulate(Values.begin(), Values.end(), static_cast<unsigned long>(0));
    for (unsigned x = 0; x <= maxThreadID; ++x)
      ss << "," <<  (x < Values.size() ? Values.at(x) : 0);
    ss << "\n";
  }

  if(net.ID == 0){
    Substrate::gPrint(ss.str());

    while(num_recv_expected){
      net.handleReceives();
    }
  }
  else{
    //send to host 0 to print.
    Galois::Runtime::SendBuffer b;
    gSerialize(b, net.ID, ss.str());
    net.send(0, printDistStats_landingPad, b);
    net.flush();
  }

  ss.str(std::string());
  ss.clear();
  //out << ss.str();
}


void Galois::Runtime::StatCollector::beginLoopInstance(const std::string& str) {
  addInstanceNum(str);
}

<|MERGE_RESOLUTION|>--- conflicted
+++ resolved
@@ -144,22 +144,6 @@
   if (json)
     out << "[\n";
   else
-<<<<<<< HEAD
-    out << "HOST,LOOP,INSTANCE,CATEGORY,THREAD,VAL\n";
-
-  auto& net = Galois::Runtime::getSystemNetworkInterface();
-  for (unsigned x = 0; x < Stats.size(); ++x) {
-    auto rStat = Stats.getRemote(x);
-    MAKE_LOCK_GUARD(rStat->lock);
-    for (auto& r : rStat->stats) {
-      if (json)
-        out << "{\"HOST\" : " << net.ID << " , \"LOOP\" : " << *r.loop << " , \"INSTANCE\" : " << r.instance << " , \"CATEGORY\" : " << *r.category << " , \"THREAD\" : " << x << " , \"VALUE\" : ";
-      else
-        out << net.ID << "," << *r.loop << "," << r.instance << "," << *r.category << "," << x << ",";
-      r.print(out);
-      out << (json ? "}\n" : "\n");
-    }
-=======
     out << "LOOP,INSTANCE,CATEGORY,THREAD,HOST,VAL\n";
   MAKE_LOCK_GUARD(StatsLock);
   for (auto& p : Stats) {
@@ -169,7 +153,6 @@
       out << *std::get<2>(p.first) << "," << std::get<4>(p.first) << " , " << *std::get<3>(p.first) << "," << std::get<0>(p.first) << "," << std::get<1>(p.first) << ",";
     p.second.print(out);
     out << (json ? "}\n" : "\n");
->>>>>>> 939bd59f
   }
   if (json)
     out << "]\n";
@@ -180,10 +163,6 @@
 //This ignores HostID.  Thus this is not safe for the network version
 void Galois::Runtime::StatCollector::printStats(std::ostream& out) {
   std::map<std::tuple<const std::string*, unsigned, const std::string*>, std::vector<size_t> > LKs;
-<<<<<<< HEAD
-
-=======
->>>>>>> 939bd59f
   unsigned maxThreadID = 0;
   //Find all loops and keys
   MAKE_LOCK_GUARD(StatsLock);
@@ -205,7 +184,7 @@
   //print all values
   for (auto ii = LKs.begin(), ee = LKs.end(); ii != ee; ++ii) {
     std::vector<unsigned long>& Values = ii->second;
-    out << "STAT," << net.ID << ","
+    out << "STAT,"
         << std::get<0>(ii->first)->c_str() << ","
         << std::get<1>(ii->first) << ","
         << std::get<2>(ii->first)->c_str() << ","
