//Dynamic bit set for CPU

#include <atomic>
#include <iostream>
#include <bitset>
#include "Galois/Atomic_wrapper.h"
#include <climits> // CHAR_BIT
#include <boost/iterator/counting_iterator.hpp>
#include "Galois/GaloisForwardDecl.h"
#include "Galois/Traits.h"

#ifndef _GALOIS_DYNAMIC_BIT_SET_
#define _GALOIS_DYNAMIC_BIT_SET_

namespace Galois {

  class DynamicBitSet {

    std::vector<Galois::CopyableAtomic<uint64_t>> bitvec;
    size_t num_bits;
    static constexpr uint32_t bits_uint64 = sizeof(uint64_t)*CHAR_BIT;

  public:

<<<<<<< HEAD
    void resize(uint64_t n){
      bitvec.resize(std::ceil((float)n/bits_uint64));
    }

    void init(){
      std::fill(bitvec.begin(), bitvec.end(), 0);
      /* auto init_ = [&](uint32_t x) { */
      /*   bitvec[x] = Galois::CopyableAtomic<uint64_t>(0).load(); */
      /* }; */
      //      Galois::do_all(boost::counting_iterator<uint64_t>(0), boost::counting_iterator<uint64_t>(bitvec.size()), init_, Galois::loopname("BITSET_INIT"));
    }
=======
    DynamicBitSet() : num_bits(0) {}
>>>>>>> ec3eac04

    const std::vector<Galois::CopyableAtomic<uint64_t>>& get_vec() const{
      return bitvec;
    }
 
    std::vector<Galois::CopyableAtomic<uint64_t>>& get_vec() {
      return bitvec;
    }

    void resize(uint64_t n){
      assert(bits_uint64 == 64); // compatibility with other devices
      num_bits = n;
      bitvec.resize(std::ceil((float)n/bits_uint64));
    }

    size_t size() const {
      return num_bits;
    }

    size_t alloc_size() const {
      return bitvec.size() * sizeof(uint64_t);
    }

    void clear(){
      Galois::do_all(boost::counting_iterator<uint64_t>(0), boost::counting_iterator<uint64_t>(bitvec.size()), [&](uint32_t x) {
        bitvec[x] = Galois::CopyableAtomic<uint64_t>(0).load();
      }, Galois::loopname("BITSET_CLEAR"));
    }

    // assumes bit_vector is not updated (set) in parallel
    bool test(uint32_t index) const {
      uint32_t bit_index = index/bits_uint64;
      uint64_t bit_offset = 1;
      bit_offset <<= (index%bits_uint64);
      return ((bitvec[bit_index] & bit_offset) != 0);
    }

    void set(uint32_t index){
      uint32_t bit_index = index/bits_uint64;
      uint64_t bit_offset = 1;
      bit_offset <<= (index%bits_uint64);
      bitvec[bit_index].fetch_or(bit_offset);
    }

    typedef int tt_is_copyable;
  };
} // namespace Galois
#endif<|MERGE_RESOLUTION|>--- conflicted
+++ resolved
@@ -22,7 +22,6 @@
 
   public:
 
-<<<<<<< HEAD
     void resize(uint64_t n){
       bitvec.resize(std::ceil((float)n/bits_uint64));
     }
@@ -34,9 +33,8 @@
       /* }; */
       //      Galois::do_all(boost::counting_iterator<uint64_t>(0), boost::counting_iterator<uint64_t>(bitvec.size()), init_, Galois::loopname("BITSET_INIT"));
     }
-=======
-    DynamicBitSet() : num_bits(0) {}
->>>>>>> ec3eac04
+
+  DynamicBitSet() : num_bits(0) {}
 
     const std::vector<Galois::CopyableAtomic<uint64_t>>& get_vec() const{
       return bitvec;
