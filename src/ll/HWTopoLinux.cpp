/** Machine Descriptions on Linux -*- C++ -*-
 * @file
 * @section License
 *
 * Galois, a framework to exploit amorphous data-parallelism in irregular
 * programs.
 *
 * Copyright (C) 2011, The University of Texas at Austin. All rights reserved.
 * UNIVERSITY EXPRESSLY DISCLAIMS ANY AND ALL WARRANTIES CONCERNING THIS SOFTWARE
 * AND DOCUMENTATION, INCLUDING ANY WARRANTIES OF MERCHANTABILITY, FITNESS FOR ANY
 * PARTICULAR PURPOSE, NON-INFRINGEMENT AND WARRANTIES OF PERFORMANCE, AND ANY
 * WARRANTY THAT MIGHT OTHERWISE ARISE FROM COURSE OF DEALING OR USAGE OF TRADE.
 * NO WARRANTY IS EITHER EXPRESS OR IMPLIED WITH RESPECT TO THE USE OF THE
 * SOFTWARE OR DOCUMENTATION. Under no circumstances shall University be liable
 * for incidental, special, indirect, direct or consequential damages or loss of
 * profits, interruption of business, or related expenses which may arise from use
 * of Software or Documentation, including but not limited to those resulting from
 * defects in Software and/or Documentation, or loss or inaccuracy of data of any
 * kind.
 *
 * @section Description
 *
 * This contains descriptions of machine topologies.  These describes levels in
 * the machine.  The lowest level is a package.
 *
 * This also matches OS cpu numbering to galois thread numbering and binds threads
 * to processors.  Threads are assigned densly in each package before the next 
 * package.  SMT hardware contexts are bound after all real cores (int x86).
 *
 * @author Andrew Lenharth <andrewl@lenharth.org>
*/
#ifdef __linux__

#include "Galois/Runtime/ll/HWTopo.h"
#include "Galois/Runtime/ll/EnvCheck.h"
#include "Galois/Runtime/ll/gio.h"

#include <vector>
#include <functional>
#include <algorithm>
#include <cassert>
#include <cstdio>
#include <cstring>
#include <cerrno>

#include <sched.h>

using namespace Galois::Runtime::LL;

namespace {

struct cpuinfo {
  int proc;
  int physid;
  int sib;
  int coreid;
  int cpucores;
};

static const char* sProcInfo = "/proc/cpuinfo";
static const char* sCPUSet   = "/proc/self/cpuset";

static bool linuxBindToProcessor(int proc) {
  cpu_set_t mask;
  /* CPU_ZERO initializes all the bits in the mask to zero. */
  CPU_ZERO( &mask );
  
  /* CPU_SET sets only the bit corresponding to cpu. */
  // void to cancel unused result warning
  (void)CPU_SET( proc, &mask );
  
  /* sched_setaffinity returns 0 in success */
  if( sched_setaffinity( 0, sizeof(mask), &mask ) == -1 ) {
<<<<<<< HEAD
    gWarn("Could not set CPU affinity for thread ", proc, "(", strerror(errno),")");
=======
    gWarn("Could not set CPU affinity for thread ", proc, "(", strerror(errno), ")");
>>>>>>> 52ffdfe7
    return false;
  }
  return true;
}

static std::vector<cpuinfo> parseCPUInfo() {
  //PARSE: /proc/cpuinfo

  std::vector<cpuinfo> vals;
  vals.reserve(64);

  FILE* f = fopen(sProcInfo, "r");
  if (!f) {
    GALOIS_SYS_DIE("failed opening ", sProcInfo);
    return vals; //Shouldn't get here
  }

  const int len = 1024;
  char* line = (char*)malloc(len);
  int cur = -1;

  while (fgets(line, len, f)) {
    int num;
    if (sscanf(line, "processor : %d", &num) == 1) {
      assert(cur < num);
      cur = num;
      vals.resize(cur + 1);
      vals.at(cur).proc = num;
    } else if (sscanf(line, "physical id : %d", &num) == 1) {
      vals.at(cur).physid = num;
    } else if (sscanf(line, "siblings : %d", &num) == 1) {
      vals.at(cur).sib = num;
    } else if (sscanf(line, "core id : %d", &num) == 1) {
      vals.at(cur).coreid = num;
    } else if (sscanf(line, "cpu cores : %d", &num) == 1) {
      vals.at(cur).cpucores = num;
    }
  }

  free(line);
  fclose(f);

  return vals;
}

//! Returns physical ids in current cpuset
std::vector<int> parseCPUSet() {
  std::vector<int> vals;
  vals.reserve(64);

  //PARSE: /proc/self/cpuset
  FILE* f = fopen(sCPUSet, "r");
  if (!f) {
    fclose(f);
    return vals;
  }

  const int len = 1024;
  char* path = (char*)malloc(len);
  path[0] = '/';
  path[1] = '\0';
  if (!fgets(path, len, f)) {
    fclose(f);
    return vals;
  }
  fclose(f);

  if(char* t = index(path, '\n'))
    *t = '\0';

  if (strlen(path) == 1) {
    free(path);
    return vals;
  }

  char* path2 = (char*)malloc(len);
  strcpy(path2, "/dev/cpuset");
  strcat(path2, path);
  strcat(path2, "/cpus");

  f = fopen(path2, "r");
  if (!f) {
    free(path2);
    free(path);
    GALOIS_SYS_DIE("failed opening ", path2);
    return vals; //Shouldn't get here
  }

  //reuse path
  char* np = path;
  if (!fgets(np, len, f)) {
    fclose(f);
    return vals;
  }
  while (np && strlen(np)) {
    char* c = index(np, ',');  
    if (c) { //slice string at comma (np is old string, c is next string
      *c = '\0';
      ++c;
    }
    
    char* d = index(np, '-');
    if (d) { //range
      *d = '\0';
      ++d;
      int b = atoi(np);
      int e = atoi(d);
      while (b <= e)
	vals.push_back(b++);
    } else { //singleton
      vals.push_back(atoi(np));
    }
    np = c;
  };
  
  fclose(f);
  free(path2);
  free(path);
  return vals;
}

struct AutoLinuxPolicy {
  //number of hw supported threads
  unsigned numThreads, numThreadsRaw;
  
  //number of "real" processors
  unsigned numCores, numCoresRaw;

  //number of packages
  unsigned numPackages, numPackagesRaw;

  std::vector<int> packages;
  std::vector<int> maxPackage;
  std::vector<int> virtmap;
  std::vector<int> leaders;

  //! Sort in package-dense manner
  struct DensePackageLessThan: public std::binary_function<int,int,bool> {
    const std::vector<cpuinfo>& vals;
    DensePackageLessThan(const std::vector<cpuinfo>& v): vals(v) { }
    bool operator()(int a, int b) const {
      if (vals[a].physid < vals[b].physid) {
        return true;
      } else if (vals[a].physid == vals[b].physid) {
        if (vals[a].coreid < vals[b].coreid) {
          return true;
        } else if (vals[a].coreid == vals[b].coreid) {
          return vals[a].proc < vals[b].proc;
        } else {
          return false;
        }
      } else {
        return false;
      }
    }
  };

  struct DensePackageEqual: public std::binary_function<int,int,bool> {
    const std::vector<cpuinfo>& vals;
    DensePackageEqual(const std::vector<cpuinfo>& v): vals(v) { }
    bool operator()(int a, int b) const {
      return vals[a].physid == vals[b].physid && vals[a].coreid == vals[b].coreid;
    }
  };

  AutoLinuxPolicy() {
    std::vector<cpuinfo> vals = parseCPUInfo();
    virtmap = parseCPUSet();

    if (virtmap.empty()) {
      //1-1 mapping for non-cpuset using systems
      for (unsigned i = 0; i < vals.size(); ++i)
	virtmap.push_back(i);
    }

    if (EnvCheck("GALOIS_DEBUG_TOPO"))
      printRawConfiguration(vals);

    //Get thread count
    numThreadsRaw = vals.size();
    numThreads = virtmap.size();

    //Get package level stuff
    int maxrawpackage = generateRawPackageData(vals);
    generatePackageData(vals);
    
    //Sort by package to get package-dense mapping
    std::sort(virtmap.begin(), virtmap.end(), DensePackageLessThan(vals));
    generateHyperthreads(vals);

    //Finally renumber for virtual processor numbers
    finalizePackageData(vals, maxrawpackage);

    //Get core count
    numCores = generateCoreData(vals);
 
    //Compute cummulative max package
    int p = 0;
    maxPackage.resize(packages.size());
    for (int i = 0; i < (int)packages.size(); ++i) {
      p = std::max(packages[i],p);
      maxPackage[i] = p;
    }

    //Compute first thread in package
    leaders.resize(numPackages, -1);
    for (int i = 0; i < (int) packages.size(); ++i)
      if (leaders[packages[i]] == -1)
	leaders[packages[i]] = i;

    if (EnvCheck("GALOIS_DEBUG_TOPO"))
      printFinalConfiguration(); 
  }

  void printRawConfiguration(const std::vector<cpuinfo>& vals) {
    for (unsigned i = 0; i < vals.size(); ++i) {
      const cpuinfo& p = vals[i];
      gPrint("(proc ", p.proc, ", physid ", p.physid, ", sib ", p.sib, ", coreid ", p.coreid, ", cpucores ", p.cpucores, "\n");
    }
    for (unsigned i = 0; i < virtmap.size(); ++i)
      gPrint(", ", virtmap[i]);
    gPrint("\n");
  }

  void printFinalConfiguration() {
    //DEBUG: PRINT Stuff
    gPrint("Threads: ", numThreads, ", ", numThreadsRaw, " (raw)\n");
    gPrint("Cores: ", numCores, ", ", numCoresRaw, " (raw)\n");
    gPrint("Packages: ", numPackages, ", ", numPackagesRaw, " (raw)\n");

    for (unsigned i = 0; i < virtmap.size(); ++i) {
<<<<<<< HEAD
      gPrint("T ", i, " P ", packages[i], " Tr ", virtmap[i], " ", ((int)i == leaders[packages[i]] ? 1 : 0));
=======
      gPrint(
          "T ", i, 
          " P ", packages[i],
          " Tr ", virtmap[i], 
          " L? ", ((int)i == leaders[packages[i]] ? 1 : 0));
>>>>>>> 52ffdfe7
      if (i >= numCores)
	gPrint(" HT");
      gPrint("\n");
    }
  }

  void finalizePackageData(const std::vector<cpuinfo>& vals, int maxrawpackage) {
    std::vector<int> mapping(maxrawpackage+1);
    int nextval = 1;
    for (int i = 0; i < (int)virtmap.size(); ++i) {
      int x = vals[virtmap[i]].physid;
      if (!mapping[x])
        mapping[x] = nextval++;
      packages.push_back(mapping[x]-1);
    }
  }

  unsigned generateCoreData(const std::vector<cpuinfo>& vals) {
    std::vector<std::pair<int, int> > cores;
    //first get the raw numbers
    for (unsigned i = 0; i < vals.size(); ++i)
      cores.push_back(std::make_pair(vals[i].physid, vals[i].coreid));
    std::sort(cores.begin(), cores.end());
    std::vector<std::pair<int,int> >::iterator it = std::unique(cores.begin(), cores.end());
    numCoresRaw = std::distance(cores.begin(), it);
    cores.clear();

    for (unsigned i = 0; i < virtmap.size(); ++i)
      cores.push_back(std::make_pair(vals[virtmap[i]].physid, vals[virtmap[i]].coreid));
    std::sort(cores.begin(), cores.end());
    it = std::unique(cores.begin(), cores.end());
    return std::distance(cores.begin(), it);
  }

  void generateHyperthreads(const std::vector<cpuinfo>& vals) {
    //Find duplicates, which are hyperthreads, and place them at the end
    // annoyingly, values after tempi are unspecified for std::unique, so copy in and out instead
    std::vector<int> dense(numThreads);
    std::vector<int>::iterator it = std::unique_copy(virtmap.begin(), virtmap.end(), 
        dense.begin(), DensePackageEqual(vals));
    std::vector<bool> mask(numThreadsRaw);
    for (std::vector<int>::iterator ii = dense.begin(); ii < it; ++ii)
      mask[*ii] = true;
    for (std::vector<int>::iterator ii = virtmap.begin(), ei = virtmap.end(); ii < ei; ++ii) {
      if (!mask[*ii])
        *it++ = *ii;
    }
    virtmap = dense;
  }
  
  void generatePackageData(const std::vector<cpuinfo>& vals) {
    std::vector<int> p;
    for (unsigned i = 0; i < virtmap.size(); ++i)
      p.push_back(vals[virtmap[i]].physid);
    std::sort(p.begin(), p.end());
    std::vector<int>::iterator it = std::unique(p.begin(), p.end());
    numPackages = std::distance(p.begin(), it);
  }

  int generateRawPackageData(const std::vector<cpuinfo>& vals) {
    std::vector<int> p;
    for (unsigned i = 0; i < vals.size(); ++i)
      p.push_back(vals[i].physid);

    int retval = *std::max_element(p.begin(), p.end());
    std::sort(p.begin(), p.end());
    std::vector<int>::iterator it = std::unique(p.begin(), p.end());
    numPackagesRaw = std::distance(p.begin(), it);
    return retval;
  }
};

AutoLinuxPolicy& getPolicy() {
  static AutoLinuxPolicy A;
  return A;
}

} //namespace



bool Galois::Runtime::LL::bindThreadToProcessor(int id) {
  assert(id < (int)getPolicy().virtmap.size());
  return linuxBindToProcessor(getPolicy().virtmap[id]);
}

unsigned Galois::Runtime::LL::getProcessorForThread(int id) {
  return getPolicy().virtmap[id];
}

unsigned Galois::Runtime::LL::getMaxThreads() {
  return getPolicy().numThreads;
}

unsigned Galois::Runtime::LL::getMaxCores() {
  return getPolicy().numCores;
}

unsigned Galois::Runtime::LL::getMaxPackages() {
  return getPolicy().numPackages;
}

unsigned Galois::Runtime::LL::getPackageForThread(int id) {
  assert(id < (int)getPolicy().packages.size());
  return getPolicy().packages[id];
}

unsigned Galois::Runtime::LL::getMaxPackageForThread(int id) {
  assert(id < (int)getPolicy().maxPackage.size());
  return getPolicy().maxPackage[id];
}

bool Galois::Runtime::LL::isPackageLeader(int id) {
  assert(id < (int)getPolicy().packages.size());
  return getPolicy().leaders[getPolicy().packages[id]] == id;
}

unsigned Galois::Runtime::LL::getLeaderForThread(int id) {
  assert(id < (int)getPolicy().packages.size());
  return getPolicy().leaders[getPolicy().packages[id]];
}

unsigned Galois::Runtime::LL::getLeaderForPackage(int id) {
  assert(id < (int)getPolicy().leaders.size());
  return getPolicy().leaders[id];
}


#endif //__linux__<|MERGE_RESOLUTION|>--- conflicted
+++ resolved
@@ -71,11 +71,7 @@
   
   /* sched_setaffinity returns 0 in success */
   if( sched_setaffinity( 0, sizeof(mask), &mask ) == -1 ) {
-<<<<<<< HEAD
-    gWarn("Could not set CPU affinity for thread ", proc, "(", strerror(errno),")");
-=======
     gWarn("Could not set CPU affinity for thread ", proc, "(", strerror(errno), ")");
->>>>>>> 52ffdfe7
     return false;
   }
   return true;
@@ -307,15 +303,11 @@
     gPrint("Packages: ", numPackages, ", ", numPackagesRaw, " (raw)\n");
 
     for (unsigned i = 0; i < virtmap.size(); ++i) {
-<<<<<<< HEAD
-      gPrint("T ", i, " P ", packages[i], " Tr ", virtmap[i], " ", ((int)i == leaders[packages[i]] ? 1 : 0));
-=======
       gPrint(
           "T ", i, 
           " P ", packages[i],
           " Tr ", virtmap[i], 
           " L? ", ((int)i == leaders[packages[i]] ? 1 : 0));
->>>>>>> 52ffdfe7
       if (i >= numCores)
 	gPrint(" HT");
       gPrint("\n");
