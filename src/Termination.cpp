/** Dikstra style termination detection -*- C++ -*-
 * @file
 * @section License
 *
 * Galois, a framework to exploit amorphous data-parallelism in
 * irregular programs.
 *
 * Copyright (C) 2011, The University of Texas at Austin. All rights
 * reserved.  UNIVERSITY EXPRESSLY DISCLAIMS ANY AND ALL WARRANTIES
 * CONCERNING THIS SOFTWARE AND DOCUMENTATION, INCLUDING ANY
 * WARRANTIES OF MERCHANTABILITY, FITNESS FOR ANY PARTICULAR PURPOSE,
 * NON-INFRINGEMENT AND WARRANTIES OF PERFORMANCE, AND ANY WARRANTY
 * THAT MIGHT OTHERWISE ARISE FROM COURSE OF DEALING OR USAGE OF
 * TRADE.  NO WARRANTY IS EITHER EXPRESS OR IMPLIED WITH RESPECT TO
 * THE USE OF THE SOFTWARE OR DOCUMENTATION. Under no circumstances
 * shall University be liable for incidental, special, indirect,
 * direct or consequential damages or loss of profits, interruption of
 * business, or related expenses which may arise from use of Software
 * or Documentation, including but not limited to those resulting from
 * defects in Software and/or Documentation, or loss or inaccuracy of
 * data of any kind.
 *
 * @section Description
 *
 * Implementation of Dikstra dual-ring Termination Detection
 *
 * @author Andrew Lenharth <andrewl@lenharth.org>
 */
<<<<<<< HEAD
=======

#include "Galois/Runtime/ActiveThreads.h"
#include "Galois/Runtime/Termination.h"
#include "Galois/Runtime/ll/CompilerSpecific.h"

using namespace Galois::Runtime;
>>>>>>> 5c21ff6a

namespace {
//Dijkstra style 2-pass ring termination detection
class LocalTerminationDetection : public TerminationDetection {
  struct TokenHolder {
    friend class TerminationDetection;
    volatile long tokenIsBlack;
    volatile long hasToken;
    long processIsBlack;
    bool lastWasWhite; // only used by the master
  };

<<<<<<< HEAD
using namespace Galois::Runtime;
=======
  PerThreadStorage<TokenHolder> data;
  
  //send token onwards
  void propToken(bool isBlack) {
    unsigned id = LL::getTID();
    TokenHolder& th = *data.getRemote((id + 1) % activeThreads);
    th.tokenIsBlack = isBlack;
    LL::compilerBarrier();
    th.hasToken = true;
  }
>>>>>>> 5c21ff6a

  void propGlobalTerm() {
    globalTerm = true;
  }

  bool isSysMaster() const {
    return LL::getTID() == 0;
  }

public:
  LocalTerminationDetection() {}

<<<<<<< HEAD
void TerminationDetection::localTermination() {
  unsigned myID = LL::getTID();
  TokenHolder& th = *data.getLocal();
  if (th.hasToken) {
    TokenHolder& thn = *data.getRemote((myID + 1) % activeThreads);
    if (myID == 0) {
      //master
      bool failed = th.tokenIsBlack || th.processIsBlack;
      th.tokenIsBlack = th.processIsBlack = false;
      if (lastWasWhite && !failed) {
	//This was the second success
	globalTerm = true;
	return;
=======
  virtual void initializeThread() {
    TokenHolder& th = *data.getLocal();
    th.hasToken = false;
    th.tokenIsBlack = false;
    th.processIsBlack = true;
    th.lastWasWhite = true;
    globalTerm = false;
    if (isSysMaster()) {
      th.hasToken = true;
    }
  }

  virtual void localTermination(bool workHappened) {
    assert(!(workHappened && globalTerm));
    TokenHolder& th = *data.getLocal();
    th.processIsBlack |= workHappened;
    if (th.hasToken) {
      if (isSysMaster()) {
	bool failed = th.tokenIsBlack || th.processIsBlack;
	th.tokenIsBlack = th.processIsBlack = false;
	if (th.lastWasWhite && !failed) {
	  //This was the second success
	  propGlobalTerm();
	  return;
	}
	th.lastWasWhite = !failed;
>>>>>>> 5c21ff6a
      }
      //Normal thread or recirc by master
      assert (!globalTerm && "no token should be in progress after globalTerm");
      bool taint = th.processIsBlack || th.tokenIsBlack;
      th.processIsBlack = th.tokenIsBlack = false;
      th.hasToken = false;
      propToken(taint);
    }
  }
};

static LocalTerminationDetection& getLocalTermination() {
  static LocalTerminationDetection term;
  return term;
}

} // namespace

Galois::Runtime::TerminationDetection& Galois::Runtime::getSystemTermination() {
  return getLocalTermination();
}
<|MERGE_RESOLUTION|>--- conflicted
+++ resolved
@@ -26,15 +26,12 @@
  *
  * @author Andrew Lenharth <andrewl@lenharth.org>
  */
-<<<<<<< HEAD
-=======
 
 #include "Galois/Runtime/ActiveThreads.h"
 #include "Galois/Runtime/Termination.h"
 #include "Galois/Runtime/ll/CompilerSpecific.h"
 
 using namespace Galois::Runtime;
->>>>>>> 5c21ff6a
 
 namespace {
 //Dijkstra style 2-pass ring termination detection
@@ -47,9 +44,6 @@
     bool lastWasWhite; // only used by the master
   };
 
-<<<<<<< HEAD
-using namespace Galois::Runtime;
-=======
   PerThreadStorage<TokenHolder> data;
   
   //send token onwards
@@ -60,7 +54,6 @@
     LL::compilerBarrier();
     th.hasToken = true;
   }
->>>>>>> 5c21ff6a
 
   void propGlobalTerm() {
     globalTerm = true;
@@ -73,21 +66,6 @@
 public:
   LocalTerminationDetection() {}
 
-<<<<<<< HEAD
-void TerminationDetection::localTermination() {
-  unsigned myID = LL::getTID();
-  TokenHolder& th = *data.getLocal();
-  if (th.hasToken) {
-    TokenHolder& thn = *data.getRemote((myID + 1) % activeThreads);
-    if (myID == 0) {
-      //master
-      bool failed = th.tokenIsBlack || th.processIsBlack;
-      th.tokenIsBlack = th.processIsBlack = false;
-      if (lastWasWhite && !failed) {
-	//This was the second success
-	globalTerm = true;
-	return;
-=======
   virtual void initializeThread() {
     TokenHolder& th = *data.getLocal();
     th.hasToken = false;
@@ -114,7 +92,6 @@
 	  return;
 	}
 	th.lastWasWhite = !failed;
->>>>>>> 5c21ff6a
       }
       //Normal thread or recirc by master
       assert (!globalTerm && "no token should be in progress after globalTerm");
